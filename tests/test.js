--- conflicted
+++ resolved
@@ -1,34 +1,10 @@
 $(document).ready(function() {
-<<<<<<< HEAD
-=======
-    module("localStorage");
-    
-    // Clear localStorage of all test store values before defining collection/model
-    killStorage('TheTempest');
-    killStorage('libraryStore');
-    
-    var Book = Backbone.Model.extend({
-        defaults: {
-            title  : 'The Tempest',
-            author : 'Bill Shakespeare',
-            length : 123
-        }
-    });
-    
-    var BookSynced = Book.extend({
-        initialize: function() {
-            this.localKey = this.get('title').replace(/\s/g, '');
-            this.localStorage = new window.Store(this.localKey);
-        }
+    var Library = Backbone.Collection.extend({
+        localStorage: new Backbone.LocalStorage("libraryStore")
+        
+        // is the problem with my library that is has no model reference?
     });
 
->>>>>>> 70c15c02
-    var Library = Backbone.Collection.extend({
-        model: Book,
-        localStorage: new window.Store("libraryStore")
-    });
-
-<<<<<<< HEAD
     var attrs = {
         title  : 'The Tempest',
         author : 'Bill Shakespeare',
@@ -37,9 +13,9 @@
     
     var library = null;
     
-    module("localStorage", {
+    module("localStorage on collections", {
         setup: function() {
-            localStorage.clear();
+            window.localStorage.clear();
             library = new Library();
         }
     });
@@ -57,72 +33,47 @@
         equals(library.first().get('author'), 'Bill Shakespeare', 'author was read');
         equals(library.first().get('length'), 123, 'length was read');
     });
+	
+	test("should discard unsaved changes on fetch", function() {
+        library.create(attrs);
+        library.first().set({ 'title': "Wombat's Fun Adventure" });
+        equals(library.first().get('title'), "Wombat's Fun Adventure", 'title changed, but not saved');
+        library.fetch();
+        equals(library.first().get('title'), 'The Tempest', 'title was read');
+	});
+	
+	test("should persist changes", function(){
+        library.create(attrs);
+        equals(library.first().get('author'), 'Bill Shakespeare', 'author was read');
+        library.first().save({ author: 'William Shakespeare' });
+        library.fetch();
+        equals(library.first().get('author'), 'William Shakespeare', 'verify author update');
+	});
     
     test("should allow to change id", function() {
         library.create(attrs);
         library.first().save({id: '1-the-tempest', author: 'William Shakespeare'});
         equals(library.first().get('id'), '1-the-tempest', 'verify ID update');
         equals(library.first().get('title'), 'The Tempest', 'verify title is still there');
-=======
-    // Make sure there is no library collection when we start
-
-    function killStorage(name) {
-        for (var i = localStorage.length - 1; i >= 0; i--) {
-            var key = localStorage.key(i);
-            if (key.indexOf(name) !== -1) {
-                localStorage.removeItem(key);
-            }
-        }
-    };
-    
-    var library = new Library();
-    
-    var book = new BookSynced();
-
-    test("Collection: localSync", function() {
-        // read from the library object that shouldn't exist when we start
-        library.fetch();
-        equals(library.length, 0, 'empty read');
-
-        library.create();
-        
-        library.fetch();
-        
-        // Create
-        equals(library.length, 1, 'created model');
-        
-        // Set, but don't save
-        library.first().set({ 'title': "Wombat's Fun Adventure" });
-        equals(library.first().get('title'), "Wombat's Fun Adventure", 'title changed, but not saved');
-        
-        library.fetch();
-
-        // Read, the unsaved title value above should be discarded
-        equals(library.first().get('title'), 'The Tempest', 'title was read');
-        equals(library.first().get('author'), 'Bill Shakespeare', 'author was read');
-        equals(library.first().get('length'), 123, 'length was read');
-
-        // Update
-        library.first().save({ author: 'William Shakespeare' });
-                
-        // Fetch to make sure new values persisted
-        library.fetch();
-        
->>>>>>> 70c15c02
         equals(library.first().get('author'), 'William Shakespeare', 'verify author update');
-        equals(library.first().get('title'), 'The Tempest', 'verify title is still there');
         equals(library.first().get('length'), 123, 'verify length is still there');
-<<<<<<< HEAD
+		
+		library.fetch();
+		equals(library.length, 1, 'should not create second object when changing ID');
     });
     
     test("should remove from collection", function() {
-        library.create(attrs);
+		_(23).times(function() {
+			library.create(attrs);
+		});
         library.each(function(book) {
             book.destroy();
         });
         equals(library.length, 0, 'item was destroyed and library is empty');
+        library.fetch()
+        equals(library.length, 0, 'item was destroyed and library is empty even after fetch');
     });
-    
+	
     test("should not try to load items from localstorage if they are not there anymore", function() {
         library.create(attrs);
         localStorage.clear();
@@ -151,37 +102,47 @@
         collection.create({});
         equals(collection.first().id, collection.first().get('_id'));
     });
+
+	
+    module("localStorage on models", {
+		setup: function() {
+            window.localStorage.clear();
+			book = new Book();
+		}
+    });
+	
+    var Book = Backbone.Model.extend({
+        defaults: {
+            title  : 'The Tempest',
+            author : 'Bill Shakespeare',
+            length : 123
+        },
+		localStorage = new Backbone.LocalStorage('TheTempest')
+    });
+	
+	var book = null;
     
-=======
-        
-        // Test creating a new model from the old one by changing the ID attribute
-        library.first().save({ id: '1-tempest', author: 'Ghostwriter' });
-        
-        library.fetch();
-        
-        equals(library.get('1-tempest').get('author'), 'Ghostwriter', 'created new model from old by changing ID');
-        equals(library.first().get('author'), 'William Shakespeare', 'original model has original author');
-        
-        // Clone the models array before iterating so backbone doesn't get confused
-        _.clone(library.models).forEach(function(model) {
-            console.log('deleting model ' + model.get('id'));
-            model.destroy();
-        });
-        
-        library.each(function(item) {
-            item.bind('destroy', console.log, item);
-        });
-        
-        // Delete
-        library.forEach(function(item) {
-            item.destroy();
-        });
+	test("should overwrite unsaved changes when fetching", function() {
+		book.save()
+        book.set({ 'title': "Wombat's Fun Adventure" });
+        book.fetch();
+        equals(book.get('title'), 'The Tempest', 'model created');
+	});
+	
+	test("should persist changes", function(){
+        book.save({ author: 'William Shakespeare'});
+        book.fetch();
+        equals(book.get('author'), 'William Shakespeare', 'author successfully updated');
+        equals(book.get('length'), 123, 'verify length is still there');
+	});
 
-        library.fetch();
-        
-        equals(library.length, 0, 'item was destroyed and library is empty');
-    });
-    
+	test("should remove book when destroying", function() {
+		book.save()
+		book.destroy()
+		book.fetch()
+        equals(book.get('author'), undefined, 'attributes not initialized from defaults');
+	});
+	
     test("Model: localSync", function() {
         // Write to localStorage/store
         book.save();
@@ -207,6 +168,5 @@
         book.destroy();
         
     });
-
->>>>>>> 70c15c02
+    
 });