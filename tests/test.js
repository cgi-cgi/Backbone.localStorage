--- conflicted
+++ resolved
@@ -160,25 +160,18 @@
 
   var remoteModel = new MyRemoteModel();
 
-<<<<<<< HEAD
-	test("remoteModel should use ajax sync", function()
-	{
-		var method = Backbone.getSyncMethod(remoteModel);
-		equals(method, Backbone.ajaxSync);
-	});
-	
-	test("Backbone.sync should return a value when ajax is used.", function ()
-	{
-		var returnValue = remoteModel.fetch({url: '/'});
-		notEqual(returnValue, undefined);
-	});
-
-=======
   test("remoteModel should use ajax sync", function()
   {
     var method = Backbone.getSyncMethod(remoteModel);
     equals(method, Backbone.ajaxSync);
   });
->>>>>>> 6a094a80
+
+  test("Backbone.sync should return a value when ajax is used.", function ()
+  {
+    var returnValue = remoteModel.fetch({url: '/'});
+	notEqual(returnValue, undefined);
+  });
+
+
 
 });